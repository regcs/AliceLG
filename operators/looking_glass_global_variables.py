1# ##### BEGIN GPL LICENSE BLOCK #####
#
#  This program is free software; you can redistribute it and/or
#  modify it under the terms of the GNU General Public License
#  as published by the Free Software Foundation; either version 2
#  of the License, or (at your option) any later version.
#
#  This program is distributed in the hope that it will be useful,
#  but WITHOUT ANY WARRANTY; without even the implied warranty of
#  MERCHANTABILITY or FITNESS FOR A PARTICULAR PURPOSE.  See the
#  GNU General Public License for more details.
#
#  You should have received a copy of the GNU General Public License
#  along with this program; if not, write to the Free Software Foundation,
#  Inc., 51 Franklin Street, Fifth Floor, Boston, MA 02110-1301, USA.
#
# ##### END GPL LICENSE BLOCK #####

# ------------ LOAD HOLOPLAY CORE WRAPPER ---------------
# CLASS USED FOR THE IMPORTANT GLOBAL VARIABLES AND LISTS IN THIS ADDON
class LookingGlassAddon:

	# path to the addon directory
	path = None

	# Was the connection to the holoplay service successfully initialized?
	HoloPlayService = False

	# List of dictionaries with one dictionary for each connected Looking Glass
	# Each Dictionary contains all available data on the Looking Glass (including calibrations data)
	deviceList = []

	# Was the modal operator for the frustum initialized?
	FrustumInitialized = False

	# The Window object representing the Blender main window and the Space object, which are used for the lightfield rendering
	lightfieldWindow = None
	lightfieldSpace = None

	# The active Window and Viewport the user is currently working in
	BlenderWindow = None
	BlenderViewport = None


	# SHADER SOURCES
	# +++++++++++++++++++++++++++++++++++++++
<<<<<<< HEAD
	lightfieldVertexShaderSource = None
	lightfieldFragmentShaderSource = None
=======
	LightfieldVertShaderGLSL = None
	LightfieldFragShaderGLSL = None
>>>>>>> 32c5868f


	# GLOBAL LIST OF QUILT Settings
	# +++++++++++++++++++++++++++++++++++++++
	# define a list
	qs = []

	# set up quilt settings
	def setupQuiltPresets():

		# there are 3 presets to choose from:
		# - standard settings
		LookingGlassAddon.qs.append({
				"width": 2048,
				"height": 2048,
				"columns": 4,
				"rows": 8,
				"totalViews": 32,
				"quiltOffscreen": None,
				"viewOffscreens": []
				})

		# - high resolution settings (4k)
		LookingGlassAddon.qs.append({
				"width": 4095,
				"height": 4095,
				"columns": 5,
				"rows": 9,
				"totalViews": 45,
				"quiltOffscreen": None,
				"viewOffscreens": []
				})

		# - 8k settings
		LookingGlassAddon.qs.append({
				"width": 4096 * 2,
				"height": 4096 * 2,
				"columns": 5,
				"rows": 9,
				"totalViews": 45,
				"quiltOffscreen": None,
				"viewOffscreens": []
				})

		# - LOW RESOLUTION FOR PREVIEW
		LookingGlassAddon.qs.append({
				"width": 512,
				"height": 512,
				"columns": 5,
				"rows": 9,
				"totalViews": 45,
				"quiltOffscreen": None,
				"viewOffscreens": []
				})

		# iterate through all presets
		for i in range(0, len(LookingGlassAddon.qs), 1):

			# calculate viewWidth and viewHeight
			LookingGlassAddon.qs[i]["viewWidth"] = int(LookingGlassAddon.qs[i]["width"] / LookingGlassAddon.qs[i]["columns"])
			LookingGlassAddon.qs[i]["viewHeight"] = int(LookingGlassAddon.qs[i]["height"] / LookingGlassAddon.qs[i]["rows"])
<|MERGE_RESOLUTION|>--- conflicted
+++ resolved
@@ -1,114 +1,110 @@
-1# ##### BEGIN GPL LICENSE BLOCK #####
-#
-#  This program is free software; you can redistribute it and/or
-#  modify it under the terms of the GNU General Public License
-#  as published by the Free Software Foundation; either version 2
-#  of the License, or (at your option) any later version.
-#
-#  This program is distributed in the hope that it will be useful,
-#  but WITHOUT ANY WARRANTY; without even the implied warranty of
-#  MERCHANTABILITY or FITNESS FOR A PARTICULAR PURPOSE.  See the
-#  GNU General Public License for more details.
-#
-#  You should have received a copy of the GNU General Public License
-#  along with this program; if not, write to the Free Software Foundation,
-#  Inc., 51 Franklin Street, Fifth Floor, Boston, MA 02110-1301, USA.
-#
-# ##### END GPL LICENSE BLOCK #####
-
-# ------------ LOAD HOLOPLAY CORE WRAPPER ---------------
-# CLASS USED FOR THE IMPORTANT GLOBAL VARIABLES AND LISTS IN THIS ADDON
-class LookingGlassAddon:
-
-	# path to the addon directory
-	path = None
-
-	# Was the connection to the holoplay service successfully initialized?
-	HoloPlayService = False
-
-	# List of dictionaries with one dictionary for each connected Looking Glass
-	# Each Dictionary contains all available data on the Looking Glass (including calibrations data)
-	deviceList = []
-
-	# Was the modal operator for the frustum initialized?
-	FrustumInitialized = False
-
-	# The Window object representing the Blender main window and the Space object, which are used for the lightfield rendering
-	lightfieldWindow = None
-	lightfieldSpace = None
-
-	# The active Window and Viewport the user is currently working in
-	BlenderWindow = None
-	BlenderViewport = None
-
-
-	# SHADER SOURCES
-	# +++++++++++++++++++++++++++++++++++++++
-<<<<<<< HEAD
-	lightfieldVertexShaderSource = None
-	lightfieldFragmentShaderSource = None
-=======
-	LightfieldVertShaderGLSL = None
-	LightfieldFragShaderGLSL = None
->>>>>>> 32c5868f
-
-
-	# GLOBAL LIST OF QUILT Settings
-	# +++++++++++++++++++++++++++++++++++++++
-	# define a list
-	qs = []
-
-	# set up quilt settings
-	def setupQuiltPresets():
-
-		# there are 3 presets to choose from:
-		# - standard settings
-		LookingGlassAddon.qs.append({
-				"width": 2048,
-				"height": 2048,
-				"columns": 4,
-				"rows": 8,
-				"totalViews": 32,
-				"quiltOffscreen": None,
-				"viewOffscreens": []
-				})
-
-		# - high resolution settings (4k)
-		LookingGlassAddon.qs.append({
-				"width": 4095,
-				"height": 4095,
-				"columns": 5,
-				"rows": 9,
-				"totalViews": 45,
-				"quiltOffscreen": None,
-				"viewOffscreens": []
-				})
-
-		# - 8k settings
-		LookingGlassAddon.qs.append({
-				"width": 4096 * 2,
-				"height": 4096 * 2,
-				"columns": 5,
-				"rows": 9,
-				"totalViews": 45,
-				"quiltOffscreen": None,
-				"viewOffscreens": []
-				})
-
-		# - LOW RESOLUTION FOR PREVIEW
-		LookingGlassAddon.qs.append({
-				"width": 512,
-				"height": 512,
-				"columns": 5,
-				"rows": 9,
-				"totalViews": 45,
-				"quiltOffscreen": None,
-				"viewOffscreens": []
-				})
-
-		# iterate through all presets
-		for i in range(0, len(LookingGlassAddon.qs), 1):
-
-			# calculate viewWidth and viewHeight
-			LookingGlassAddon.qs[i]["viewWidth"] = int(LookingGlassAddon.qs[i]["width"] / LookingGlassAddon.qs[i]["columns"])
-			LookingGlassAddon.qs[i]["viewHeight"] = int(LookingGlassAddon.qs[i]["height"] / LookingGlassAddon.qs[i]["rows"])
+1# ##### BEGIN GPL LICENSE BLOCK #####
+#
+#  This program is free software; you can redistribute it and/or
+#  modify it under the terms of the GNU General Public License
+#  as published by the Free Software Foundation; either version 2
+#  of the License, or (at your option) any later version.
+#
+#  This program is distributed in the hope that it will be useful,
+#  but WITHOUT ANY WARRANTY; without even the implied warranty of
+#  MERCHANTABILITY or FITNESS FOR A PARTICULAR PURPOSE.  See the
+#  GNU General Public License for more details.
+#
+#  You should have received a copy of the GNU General Public License
+#  along with this program; if not, write to the Free Software Foundation,
+#  Inc., 51 Franklin Street, Fifth Floor, Boston, MA 02110-1301, USA.
+#
+# ##### END GPL LICENSE BLOCK #####
+
+# ------------ LOAD HOLOPLAY CORE WRAPPER ---------------
+# CLASS USED FOR THE IMPORTANT GLOBAL VARIABLES AND LISTS IN THIS ADDON
+class LookingGlassAddon:
+
+	# path to the addon directory
+	path = None
+
+	# Was the connection to the holoplay service successfully initialized?
+	HoloPlayService = False
+
+	# List of dictionaries with one dictionary for each connected Looking Glass
+	# Each Dictionary contains all available data on the Looking Glass (including calibrations data)
+	deviceList = []
+
+	# Was the modal operator for the frustum initialized?
+	FrustumInitialized = False
+
+	# The Window object representing the Blender main window and the Space object, which are used for the lightfield rendering
+	lightfieldWindow = None
+	lightfieldSpace = None
+
+	# The active Window and Viewport the user is currently working in
+	BlenderWindow = None
+	BlenderViewport = None
+
+
+	# SHADER SOURCES
+	# +++++++++++++++++++++++++++++++++++++++
+	lightfieldVertexShaderSource = None
+	lightfieldFragmentShaderSource = None
+
+
+
+	# GLOBAL LIST OF QUILT Settings
+	# +++++++++++++++++++++++++++++++++++++++
+	# define a list
+	qs = []
+
+	# set up quilt settings
+	def setupQuiltPresets():
+
+		# there are 3 presets to choose from:
+		# - standard settings
+		LookingGlassAddon.qs.append({
+				"width": 2048,
+				"height": 2048,
+				"columns": 4,
+				"rows": 8,
+				"totalViews": 32,
+				"quiltOffscreen": None,
+				"viewOffscreens": []
+				})
+
+		# - high resolution settings (4k)
+		LookingGlassAddon.qs.append({
+				"width": 4095,
+				"height": 4095,
+				"columns": 5,
+				"rows": 9,
+				"totalViews": 45,
+				"quiltOffscreen": None,
+				"viewOffscreens": []
+				})
+
+		# - 8k settings
+		LookingGlassAddon.qs.append({
+				"width": 4096 * 2,
+				"height": 4096 * 2,
+				"columns": 5,
+				"rows": 9,
+				"totalViews": 45,
+				"quiltOffscreen": None,
+				"viewOffscreens": []
+				})
+
+		# - LOW RESOLUTION FOR PREVIEW
+		LookingGlassAddon.qs.append({
+				"width": 512,
+				"height": 512,
+				"columns": 5,
+				"rows": 9,
+				"totalViews": 45,
+				"quiltOffscreen": None,
+				"viewOffscreens": []
+				})
+
+		# iterate through all presets
+		for i in range(0, len(LookingGlassAddon.qs), 1):
+
+			# calculate viewWidth and viewHeight
+			LookingGlassAddon.qs[i]["viewWidth"] = int(LookingGlassAddon.qs[i]["width"] / LookingGlassAddon.qs[i]["columns"])
+			LookingGlassAddon.qs[i]["viewHeight"] = int(LookingGlassAddon.qs[i]["height"] / LookingGlassAddon.qs[i]["rows"])